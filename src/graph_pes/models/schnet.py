--- conflicted
+++ resolved
@@ -3,17 +3,12 @@
 import torch
 
 from graph_pes.graphs import AtomicGraph
-<<<<<<< HEAD
-from graph_pes.graphs.operations import neighbour_distances
-from graph_pes.models.scaling import AutoScaledPESModel
-=======
 from graph_pes.graphs.operations import (
     neighbour_distances,
     split_over_neighbours,
     sum_over_neighbours,
 )
-from graph_pes.models.scaling import UnScaledPESModel
->>>>>>> 97c355dd
+from graph_pes.models.scaling import AutoScaledPESModel
 from graph_pes.nn import MLP, PerElementEmbedding, ShiftedSoftplus
 
 from .distances import DistanceExpansion, GaussianSmearing
