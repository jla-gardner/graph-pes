--- conflicted
+++ resolved
@@ -27,11 +27,7 @@
 )
 def test_offset_behaviour(offset_model: EnergyOffset, trainable: bool):
     assert offset_model._offsets.requires_grad == trainable
-<<<<<<< HEAD
-    total_parameters = sum(p.numel() for p in offset_model.parameters())
-=======
     total_parameters = count_used_parameters(offset_model)
->>>>>>> 8030dab5
     assert total_parameters == 2, (
         "expected 2 parameters (energy offsets for He and Cu)"
     )
