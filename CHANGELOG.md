# Changelog

All notable changes to this project will be documented in this file.

The format is based on [Keep a Changelog](https://keepachangelog.com/en/1.1.0/),
and this project adheres to [Semantic Versioning](https://semver.org/spec/v2.0.0.html).

## [Unreleased]

<<<<<<< HEAD
Added default spin and charge states in the atomic graph.
This allows using model's which use the above as input features to the model, e.g. MACE-OMOL.

Also added a MACE-OMOL convenience function.

## [Unreleased]
=======
Improved dev experience using pre-commit hooks.

Avoid directly overriding `numel` method for `PerElementParameter`s.
>>>>>>> 8030dab5

Fixed a bug where the threebody edge pairs were not being cached correctly.

# [0.1.6] - 2025-06-03

Added a ScaledHuberLoss

Added documentation for intergrating with SLURM

# [0.1.5] - 2025-06-03

Add learning rate warm up and HuberLoss options.

Small improvements to the GraphPESCalculator and OrbWrapper classes.

# [0.1.3] - 2025-06-02

Add explicit checking for unsupported elements in MACE interface.

## [0.1.2] - 2025-06-02

Extracted a base class for all interface models.

## [0.1.1] - 2025-05-01

Added the `egret` series of foundation models.

Simplified the configuration files.

## [0.1.0] - 2025-04-22

Added a `UnitConverter` model for converting between different unit systems.

Added native support for `torch-sim` integration, together with documentation and a tutorial.

## [0.0.36] - 2025-04-16

Added the `StillingerWeber` empirical potential.

## [0.0.35] - 2025-04-14

Improved quickstart documentation.

Added an interface to the `orb-models` package.

## [0.0.34] - 2025-04-10

Fix `graph-pes` dependency issues with `e3nn`.

## [0.0.32] - 2025-04-10

Added auto-offset fitting, together with documentation for how to fine-tune foundation models.

## [0.0.30] - 2025-04-03

Changed the way RMSE values are logged to ensure that they are correctly accumulated when validating (minor changes to final values).

## [0.0.29] - 2025-04-01

Add the `EDDP` architecture.

Add the `ConcatDataset` class.

## [0.0.26] - 2025-03-15

Fixed a bug whereby gradients were not being propagated through the three-body angle and distance terms.

Improved handling of early stopping.

Fixed a bug where custom callbacks were causing graph-pes-train to fail.

## [0.0.24] - 2025-02-15

Use [`vesin`](https://luthaf.fr/vesin/latest/index.html#) for accelerated neighbour list construction.

Add `ase_calculator` method to `GraphPESModel` for easy access to an ASE calculator wrapping the model.

Update the `mace` interfaces to use the default torch dtype if none is specified.

Add `ruff` check to CI.

## [0.0.22] - 2025-02-05

Add support for the `MatterSim` potential.

**Breaking change**: removed the `WeightedLoss` class, and placed the weight directly on the `Loss` instance.

Added a `summary.yaml` file to the output of each training/testing run that stores results locally.

## [0.0.21] - 2025-01-26

Fixed an inconsistency in the output shapes of `mace-torch` model predictions.

Added documentation for the `freeze` family of functions.

Fixed numerical instability in the `PaiNN` model.

## [0.0.19] - 2025-01-22

### Added

Added more fine-grained control over parameter freezing.

### Fixed

Parameter counting bug

## [0.0.18] - 2025-01-03

### Added

Added support for using arbitrary ``mace-torch`` models within ``graph-pes``, including the ``MACE-MP`` and ``MACE-OFF`` foundation models.

Support for custom batchers for properties in the ``other`` field via the `@register_custom_batcher` decorator.

### Changed

Updated the documentation for the `graph-pes-train` command.

## [0.0.17] - 2024-12-19

Add support for ASE `.db` files for backing datasets.

Simplified the logic for distributed training set ups.

Added the `graph-pes-test` command.

## [0.0.15] - 2024-12-13

### Changed

Changed the implementation of `TensorNet` to exactly match that in `TorchMD`.

### Fixed

Fixed test warnings.

Upgraded `locache` to `4.0.2` to fix some dataset caching issues.

Removed coloured logging for cleaner SLURM etc. output.

## [0.0.14] - 2024-12-12

### Added

Added the `graph-pes-resume` script.

Flushed logging for the `LoggedProgressBar` callback.

### Changed

Use explicit `.cutoff`, `.batch` and `.ptr` properties on `AtomicGraph` objects

Aligned the `graph-pes` implementation of MACE with that of `ACEsuite/mace`.

### Fixed

Fixed a bug whereby some parameters were being duplicated within a single parameter group.

## [0.0.13] - 2024-12-11

### Added

Added verbose logging to the early training callback.

### Changed

[dev] moved ruff formatting to pre-commit hooks.

bumped `load-atoms` to 0.3.8.

## [0.0.12] - 2024-12-10

### Changed

Updated the minimum Python version to 3.9.

Un-pinned the `ase==3.22` dependency.

Migrate to using `data2objects>=0.1`

## [0.0.11] - 2024-12-08

### Added

Users can now freeze model components when they load them.

A new `ScalesLogger` callback is available to log per-element scaling factors.

A new, general `Loss` base class. The existing `Loss` class has now been renamed to `PropertyLoss`, and inherits from the new base class.

### Changed

Fix a bug in the `analysis.parity_plot` function.

Fixed a bug in the `OffsetLogger` callback.

## [0.0.10] - 2024-12-05

## [0.0.9] - 2024-12-05

### Added

Added neighbour-triplet based properties.

Generalised summations of properties defined on arbitrary collections of central atoms.

### Changed

Fix a bug when batching graphs with different properties.

Made training runs less verbose (redirected to `logs/rank-0.log`).

## [0.0.8] - 2024-12-04

### Added

Support for `"virial"` property predictions, as well as `"stress"`.

### Changed

Migrated to using [data2objects](https://github.com/jla-gardner/data2objects) for configurations - this affects all configuration files.

Improved saving behaviour of models.

Improved the documentation for the `PerElementParameter` class.

## [0.0.7] - 2024-12-02

### Added

Allow the user to freeze parameters in models that they load (useful for e.g. fine-tuning).

## [0.0.6] - 2024-11-29

### Changed

Fix a bug where the model was not being saved correctly.

## [0.0.5] - 2024-11-29

### Added

Allow for using arbitrary devices with `GraphPESCalculator`s.

Allow the user to configure and define custom callbacks for the trainer. Implemented `OffsetLogger` and `DumpModel`.

## [0.0.4] - 2024-11-26

### Added

Automatically detect validation metrics from available properties.

### Changed

Improved documentation for LAMMPS integration.

Fixed a bug where stress was not converted to 3x3 from Voigt notation in some cases.

## [0.0.3] - 2024-10-31<|MERGE_RESOLUTION|>--- conflicted
+++ resolved
@@ -7,18 +7,15 @@
 
 ## [Unreleased]
 
-<<<<<<< HEAD
 Added default spin and charge states in the atomic graph.
 This allows using model's which use the above as input features to the model, e.g. MACE-OMOL.
 
 Also added a MACE-OMOL convenience function.
 
 ## [Unreleased]
-=======
 Improved dev experience using pre-commit hooks.
 
 Avoid directly overriding `numel` method for `PerElementParameter`s.
->>>>>>> 8030dab5
 
 Fixed a bug where the threebody edge pairs were not being cached correctly.
 
