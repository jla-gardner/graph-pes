--- conflicted
+++ resolved
@@ -7,9 +7,8 @@
 
 ## [Unreleased]
 
-<<<<<<< HEAD
 Added atomic tensor models for NequIP and MACE
-=======
+
 ## [0.2.4] - 2025-11-12
 
 Add caching of three-body neighbour list entries for accelerated (in some cases >10x faster) MD simulations with ASE.
@@ -17,7 +16,6 @@
 ## [0.2.3] - 2025-10-31
 
 Implement Orb model
->>>>>>> 2d5d19a7
 
 ## [0.2.2] - 2025-10-07
 
